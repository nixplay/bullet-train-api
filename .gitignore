--- conflicted
+++ resolved
@@ -10,8 +10,5 @@
 checkstyle.txt
 .python-version
 .env
-<<<<<<< HEAD
-=======
 .direnv
->>>>>>> 2aeac825
 .envrc