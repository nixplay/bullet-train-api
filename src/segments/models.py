# -*- coding: utf-8 -*-
<<<<<<< HEAD
=======
import re

from django.core.exceptions import ValidationError
>>>>>>> da59fcb2
from django.db import models

from django.utils.encoding import python_2_unicode_compatible

from environments.models import Identity, INTEGER, BOOLEAN
from projects.models import Project


# Condition Types
EQUAL = "EQUAL"
GREATER_THAN = "GREATER_THAN"
LESS_THAN = "LESS_THAN"
LESS_THAN_INCLUSIVE = "LESS_THAN_INCLUSIVE"
CONTAINS = "CONTAINS"
GREATER_THAN_INCLUSIVE = "GREATER_THAN_INCLUSIVE"
NOT_CONTAINS = "NOT_CONTAINS"
NOT_EQUAL = "NOT_EQUAL"
REGEX = "REGEX"


@python_2_unicode_compatible
class Segment(models.Model):
    name = models.CharField(max_length=2000)
    description = models.TextField(null=True, blank=True)
<<<<<<< HEAD
    rules = models.TextField(null=False, blank=False)
    project = models.ForeignKey(to=Project, on_delete=models.CASCADE, related_name="segments")
=======
    project = models.ForeignKey(Project, on_delete=models.CASCADE, related_name="segments")

    def __str__(self):
        return "Segment - %s" % self.name

    def does_identity_match(self, identity: Identity) -> bool:
        return all(rule.does_identity_match(identity) for rule in self.rules.all())


@python_2_unicode_compatible
class SegmentRule(models.Model):
    ALL_RULE = "ALL"
    ANY_RULE = "ANY"
    NONE_RULE = "NONE"

    RULE_TYPES = (
        (ALL_RULE, "all"),
        (ANY_RULE, "any"),
        (NONE_RULE, "none")
    )

    segment = models.ForeignKey(Segment, on_delete=models.CASCADE, related_name="rules", null=True, blank=True)
    rule = models.ForeignKey('self', on_delete=models.CASCADE, related_name="rules", null=True, blank=True)

    type = models.CharField(max_length=50, choices=RULE_TYPES)

    def clean(self):
        super().clean()
        parents = [self.segment, self.rule]
        num_parents = sum(parent is not None for parent in parents)
        if num_parents != 1:
            raise ValidationError("Segment rule must have exactly one parent, %d found" % num_parents)

    def __str__(self):
        return "rule %d" % self.id

    def does_identity_match(self, identity: Identity) -> bool:
        matches_conditions = False

        if self.conditions.count() == 0:
            matches_conditions = True
        elif self.type == self.ALL_RULE:
            matches_conditions = all(condition.does_identity_match(identity) for condition in self.conditions.all())
        elif self.type == self.ANY_RULE:
            matches_conditions = any(condition.does_identity_match(identity) for condition in self.conditions.all())
        elif self.type == self.NONE_RULE:
            matches_conditions = not any(condition.does_identity_match(identity) for condition in self.conditions.all())

        return matches_conditions and all(rule.does_identity_match(identity) for rule in self.rules.all())


@python_2_unicode_compatible
class Condition(models.Model):
    CONDITION_TYPES = (
        (EQUAL, "Exactly Matches"),
        (GREATER_THAN, "Greater than"),
        (LESS_THAN, "Less than"),
        (CONTAINS, "Contains"),
        (GREATER_THAN_INCLUSIVE, "Greater than or equal to"),
        (LESS_THAN_INCLUSIVE, "Less than or equal to"),
        (NOT_CONTAINS, "Does not contain"),
        (NOT_EQUAL, "Does not match"),
        (REGEX, "Matches regex")
    )

    operator = models.CharField(choices=CONDITION_TYPES, max_length=500)
    property = models.CharField(max_length=1000)
    value = models.CharField(max_length=1000)

    rule = models.ForeignKey(SegmentRule, on_delete=models.CASCADE, related_name="conditions")

    def __str__(self):
        return "Condition %d: %s %s %s" % (self.id, self.property, self.operator, self.value)

    def does_identity_match(self, identity: Identity) -> bool:
        for trait in identity.identity_traits.all():
            if trait.trait_key == self.property:
                if trait.value_type == INTEGER:
                    return self.check_integer_value(trait.integer_value)
                elif trait.value_type == BOOLEAN:
                    return self.check_boolean_value(trait.boolean_value)
                else:
                    return self.check_string_value(trait.string_value)

    def check_integer_value(self, value: int) -> bool:
        try:
            int_value = int(str(self.value))
        except ValueError:
            return False

        if self.operator == EQUAL:
            return value == int_value
        elif self.operator == GREATER_THAN:
            return value > int_value
        elif self.operator == GREATER_THAN_INCLUSIVE:
            return value >= int_value
        elif self.operator == LESS_THAN:
            return value < int_value
        elif self.operator == LESS_THAN_INCLUSIVE:
            return value <= int_value
        elif self.operator == NOT_EQUAL:
            return value != int_value

        return False

    def check_boolean_value(self, value: bool) -> bool:
        if self.value in ('False', 'false', '0'):
            bool_value = False
        elif self.value in ('True', 'true', '1'):
            bool_value = True
        else:
            return False

        if self.operator == EQUAL:
            return value == bool_value
        elif self.operator == NOT_EQUAL:
            return value != bool_value

        return False

    def check_string_value(self, value: str) -> bool:
        try:
            str_value = str(self.value)
        except ValueError:
            return False

        if self.operator == EQUAL:
            return value == str_value
        elif self.operator == NOT_EQUAL:
            return value != str_value
        elif self.operator == CONTAINS:
            return str_value in value
        elif self.operator == NOT_CONTAINS:
            return str_value not in value
        elif self.operator == REGEX:
            return re.compile(str(self.value)).match(value) is not None
>>>>>>> da59fcb2
<|MERGE_RESOLUTION|>--- conflicted
+++ resolved
@@ -1,10 +1,7 @@
 # -*- coding: utf-8 -*-
-<<<<<<< HEAD
-=======
 import re
 
 from django.core.exceptions import ValidationError
->>>>>>> da59fcb2
 from django.db import models
 
 from django.utils.encoding import python_2_unicode_compatible
@@ -29,10 +26,6 @@
 class Segment(models.Model):
     name = models.CharField(max_length=2000)
     description = models.TextField(null=True, blank=True)
-<<<<<<< HEAD
-    rules = models.TextField(null=False, blank=False)
-    project = models.ForeignKey(to=Project, on_delete=models.CASCADE, related_name="segments")
-=======
     project = models.ForeignKey(Project, on_delete=models.CASCADE, related_name="segments")
 
     def __str__(self):
@@ -168,5 +161,4 @@
         elif self.operator == NOT_CONTAINS:
             return str_value not in value
         elif self.operator == REGEX:
-            return re.compile(str(self.value)).match(value) is not None
->>>>>>> da59fcb2
+            return re.compile(str(self.value)).match(value) is not None