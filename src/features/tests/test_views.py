--- conflicted
+++ resolved
@@ -194,9 +194,6 @@
         # and
         expected_log_message = IDENTITY_FEATURE_STATE_DELETED_MESSAGE % (feature.name, identity.identifier)
         audit_log = AuditLog.objects.get(related_object_type=RelatedObjectType.FEATURE_STATE.name)
-<<<<<<< HEAD
-        assert audit_log.log == expected_log_message
-=======
         assert audit_log.log == expected_log_message
 
 
@@ -289,5 +286,4 @@
         # Then
         for env in Environment.objects.all():
             fs = FeatureState.objects.get(environment=env, feature_segment__segment=self.segment)
-            assert fs.get_feature_state_value() == value
->>>>>>> 0c39c31a
+            assert fs.get_feature_state_value() == value